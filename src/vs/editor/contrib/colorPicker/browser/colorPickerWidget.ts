--- conflicted
+++ resolved
@@ -27,7 +27,6 @@
 import { ISingleEditOperation } from 'vs/editor/common/core/editOperation';
 import { IActiveCodeEditor, ICodeEditor } from 'vs/editor/browser/editorBrowser';
 import { IColorHover } from 'vs/editor/contrib/colorPicker/browser/colorHoverParticipant';
-import { Dimension } from 'vs/base/browser/dom';
 
 const $ = dom.$;
 
@@ -525,12 +524,8 @@
 
 class HoverColorPickerWidget extends Widget implements IEditorHoverColorPickerWidget {
 
-<<<<<<< HEAD
 	private static readonly ID = 'editor.contrib.hoverColorPickerWidget';
-=======
-	private static readonly ID = 'editor.contrib.colorPickerWidget';
 	private readonly _domNode: HTMLElement;
->>>>>>> 7f71c79c
 
 	body: HoverColorPickerBody;
 	header: ColorPickerHeader;
@@ -540,17 +535,13 @@
 
 		this._register(PixelRatio.getInstance(dom.getWindow(container)).onDidChange(() => this.layout()));
 
-		this._domNode = $('.colorpicker-widget');
-		container.appendChild(this._domNode);
-
-<<<<<<< HEAD
+		const element = $('.colorpicker-widget');
+		container.appendChild(element);
+
 		this.header = this._register(new ColorPickerHeader(element, this.model, themeService));
 		this.body = this._register(new HoverColorPickerBody(element, this.model, this.pixelRatio));
-=======
-		this.header = this._register(new ColorPickerHeader(this._domNode, this.model, themeService, standaloneColorPicker));
-		this.body = this._register(new ColorPickerBody(this._domNode, this.model, this.pixelRatio, standaloneColorPicker));
->>>>>>> 7f71c79c
-	}
+	}
+
 
 	getId(): string {
 		return HoverColorPickerWidget.ID;
@@ -559,7 +550,6 @@
 	layout(): void {
 		this.body.layout();
 	}
-<<<<<<< HEAD
 }
 
 export class StandaloneColorPickerWidget extends Widget implements IEditorHoverColorPickerWidget {
@@ -582,8 +572,8 @@
 
 		this._register(PixelRatio.getInstance(dom.getWindow(container)).onDidChange(() => this.layout()));
 
-		const element = $('.colorpicker-widget');
-		container.appendChild(element);
+		this._domNode = $('.colorpicker-widget');
+		container.appendChild(this._domNode);
 
 		this.header = this._register(new StandaloneColorPickerHeader(element, this.model, themeService));
 		this.body = this._register(new StandaloneColorPickerBody(element, this.model, foundInEditor, this.pixelRatio));
@@ -611,6 +601,10 @@
 
 	layout(): void {
 		this.body.layout();
+	}
+
+	get domNode(): HTMLElement {
+		return this._domNode;
 	}
 }
 
@@ -671,7 +665,7 @@
 			return;
 		}
 		const minimumHeight = editor.getOption(EditorOption.lineHeight) + 8;
-		context.setMinimumDimensions(new Dimension(302, minimumHeight));
+		context.setMinimumDimensions(new dom.Dimension(302, minimumHeight));
 	}
 }
 
@@ -768,10 +762,5 @@
 		this._register(colorModel.onDidChangeColor((color: Color) => {
 			this._updateColorPresentations(editorModel, colorModel, color, range, colorHover);
 		}));
-=======
-
-	get domNode(): HTMLElement {
-		return this._domNode;
->>>>>>> 7f71c79c
-	}
-}+	}
+}
