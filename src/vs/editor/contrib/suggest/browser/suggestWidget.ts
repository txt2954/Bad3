--- conflicted
+++ resolved
@@ -512,17 +512,9 @@
 		}
 	}
 
-<<<<<<< HEAD
-				if (focus) {
-					return this.tree.reveal(focus, (payload && payload.firstSuggestion) ? 0 : null);
-				}
-			}, Errors.onUnexpectedError);
-		}));
-=======
 	private onTreeFocus(e:Tree.IFocusEvent): void {
 		const focus = e.focus;
 		const payload = e.payload;
->>>>>>> 18c4a65c
 
 		if(focus instanceof CompletionItem) {
 			this.resolveDetails(<CompletionItem>focus);
@@ -610,12 +602,6 @@
 		this.telemetryTimer = this.telemetryService.start('suggestWidgetLoadingTime');
 		this.isAuto = !!e.auto;
 
-<<<<<<< HEAD
-			this.telemetryData = this.telemetryData || {};
-			this.telemetryData.suggestionCount = suggestions.length;
-			this.telemetryData.suggestedIndex = bestSuggestionIndex;
-			this.telemetryData.hintLength = currentWord.length;
-=======
 		if (!this.isAuto) {
 			this.loadingTimeout = setTimeout(() => {
 				this.loadingTimeout = null;
@@ -629,7 +615,6 @@
 			};
 		}
 	}
->>>>>>> 18c4a65c
 
 	private onDidSuggest(e: ISuggestEvent): void {
 		clearTimeout(this.loadingTimeout);
