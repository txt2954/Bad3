/*---------------------------------------------------------------------------------------------
 *  Copyright (c) Microsoft Corporation. All rights reserved.
 *  Licensed under the MIT License. See License.txt in the project root for license information.
 *--------------------------------------------------------------------------------------------*/

'use strict';

import 'vs/css!./media/scmViewlet';
import { localize } from 'vs/nls';
import { TPromise } from 'vs/base/common/winjs.base';
import Event, { Emitter } from 'vs/base/common/event';
import { IDisposable, dispose, empty as EmptyDisposable, toDisposable } from 'vs/base/common/lifecycle';
import { IContextKeyService } from 'vs/platform/contextkey/common/contextkey';
import { IMenuService, MenuId } from 'vs/platform/actions/common/actions';
import { IAction, Action } from 'vs/base/common/actions';
import { fillInActions } from 'vs/platform/actions/browser/menuItemActionItem';
import { ContextSubMenu } from 'vs/platform/contextview/browser/contextView';
import { Separator } from 'vs/base/browser/ui/actionbar/actionbar';
import { ISCMService, ISCMProvider, ISCMResource, ISCMResourceGroup } from 'vs/workbench/services/scm/common/scm';
import { getSCMResourceContextKey } from './scmUtil';

class SwitchProviderAction extends Action {

	get checked(): boolean {
		return this.scmService.activeProvider === this.provider;
	}

	constructor(
		private provider: ISCMProvider,
		@ISCMService private scmService: ISCMService
	) {
		super('scm.switchProvider', provider.label, '', true);
	}

	run(): TPromise<void> {
		this.scmService.activeProvider = this.provider;
		return TPromise.as(null);
	}
}

export class SCMMenus implements IDisposable {

	private disposables: IDisposable[] = [];

	private titleDisposable: IDisposable = EmptyDisposable;
	private titleActions: IAction[] = [];
	private titleSecondaryActions: IAction[] = [];

	private _onDidChangeTitle = new Emitter<void>();
	get onDidChangeTitle(): Event<void> { return this._onDidChangeTitle.event; }

	constructor(
		@IContextKeyService private contextKeyService: IContextKeyService,
		@ISCMService private scmService: ISCMService,
		@IMenuService private menuService: IMenuService
	) {
		this.setActiveProvider(this.scmService.activeProvider);
		this.scmService.onDidChangeProvider(this.setActiveProvider, this, this.disposables);
	}

	private setActiveProvider(activeProvider: ISCMProvider | undefined): void {
		if (this.titleDisposable) {
			this.titleDisposable.dispose();
			this.titleDisposable = EmptyDisposable;
		}

		if (!activeProvider) {
			return;
		}

		const titleMenu = this.menuService.createMenu(MenuId.SCMTitle, this.contextKeyService);
		const updateActions = () => {
			this.titleActions = [];
			this.titleSecondaryActions = [];
			fillInActions(titleMenu, null, { primary: this.titleActions, secondary: this.titleSecondaryActions });
			this._onDidChangeTitle.fire();
		};

		const listener = titleMenu.onDidChange(updateActions);
		updateActions();

		this.titleDisposable = toDisposable(() => {
			listener.dispose();
			titleMenu.dispose();
			this.titleActions = [];
			this.titleSecondaryActions = [];
		});
	}

	getTitleActions(): IAction[] {
		return this.titleActions;
	}

	getTitleSecondaryActions(): IAction[] {
		const providerSwitchActions = this.scmService.providers
			.map(p => new SwitchProviderAction(p, this.scmService));

		let result = [];

		if (this.titleSecondaryActions.length > 0) {
			result = result.concat(this.titleSecondaryActions);
		}

		if (result.length > 0 && providerSwitchActions.length > 0) {
			result.push(new Separator());
		}

		if (providerSwitchActions.length > 0) {
			result.push(new ContextSubMenu(localize('switch provider', "Switch SCM Provider..."), providerSwitchActions));
		}

		return result;
	}

	getResourceGroupActions(group: ISCMResourceGroup): IAction[] {
		return this.getActions(MenuId.SCMResourceGroupContext, group).primary;
	}

	getResourceGroupContextActions(group: ISCMResourceGroup): IAction[] {
		return this.getActions(MenuId.SCMResourceGroupContext, group).secondary;
	}

	getResourceActions(resource: ISCMResource): IAction[] {
		return this.getActions(MenuId.SCMResourceContext, resource).primary;
	}

	getResourceContextActions(resource: ISCMResource): IAction[] {
		return this.getActions(MenuId.SCMResourceContext, resource).secondary;
	}

	private static readonly NoActions = { primary: [], secondary: [] };

	private getActions(menuId: MenuId, resource: ISCMResourceGroup | ISCMResource): { primary: IAction[]; secondary: IAction[]; } {
		if (!this.scmService.activeProvider) {
			return SCMMenus.NoActions;
		}

		const contextKeyService = this.contextKeyService.createScoped();
		contextKeyService.createKey('scmResourceGroup', getSCMResourceContextKey(resource));

		const menu = this.menuService.createMenu(menuId, contextKeyService);
		const primary = [];
		const secondary = [];
		const result = { primary, secondary };
<<<<<<< HEAD
		fillInActions(menu, null, result, g => g === 'inline');
=======
		fillInActions(menu, { arg: resource.uri, shouldForwardArgs: true }, result, g => g === 'inline');
>>>>>>> d7559c7b

		menu.dispose();
		contextKeyService.dispose();

		return result;
	}

	dispose(): void {
		this.disposables = dispose(this.disposables);
	}
}<|MERGE_RESOLUTION|>--- conflicted
+++ resolved
@@ -142,11 +142,7 @@
 		const primary = [];
 		const secondary = [];
 		const result = { primary, secondary };
-<<<<<<< HEAD
-		fillInActions(menu, null, result, g => g === 'inline');
-=======
-		fillInActions(menu, { arg: resource.uri, shouldForwardArgs: true }, result, g => g === 'inline');
->>>>>>> d7559c7b
+		fillInActions(menu, { shouldForwardArgs: true }, result, g => g === 'inline');
 
 		menu.dispose();
 		contextKeyService.dispose();
