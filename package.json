{
  "name": "code-oss-dev",
  "version": "1.34.0",
<<<<<<< HEAD
  "distro": "999e75794545b09d89fff7999ac07842741d19e9",
=======
  "distro": "629b868ff322b56a0ce9954ac32a7785c36a0019",
>>>>>>> 40365997
  "author": {
    "name": "Microsoft Corporation"
  },
  "main": "./out/main",
  "private": true,
  "scripts": {
    "test": "mocha",
    "preinstall": "node build/npm/preinstall.js",
    "postinstall": "node build/npm/postinstall.js",
    "compile": "gulp compile --max_old_space_size=4095",
    "watch": "gulp watch --max_old_space_size=4095",
    "watch-client": "gulp watch-client --max_old_space_size=4095",
    "monaco-editor-test": "mocha --only-monaco-editor",
    "precommit": "node build/gulpfile.hygiene.js",
    "gulp": "gulp --max_old_space_size=4095",
    "7z": "7z",
    "update-grammars": "node build/npm/update-all-grammars.js",
    "update-localization-extension": "node build/npm/update-localization-extension.js",
    "smoketest": "cd test/smoke && node test/index.js",
    "download-builtin-extensions": "node build/lib/builtInExtensions.js",
    "monaco-compile-check": "tsc -p src/tsconfig.monaco.json --noEmit",
    "strict-initialization-watch": "tsc --watch -p src/tsconfig.json --noEmit --strictPropertyInitialization"
  },
  "dependencies": {
    "applicationinsights": "1.0.8",
    "gc-signals": "^0.0.2",
    "getmac": "1.4.1",
    "graceful-fs": "4.1.11",
    "http-proxy-agent": "^2.1.0",
    "https-proxy-agent": "^2.2.1",
    "iconv-lite": "0.4.23",
    "jschardet": "1.6.0",
    "keytar": "4.2.1",
    "minimist": "1.2.0",
    "native-is-elevated": "^0.2.1",
    "native-keymap": "1.2.5",
    "native-watchdog": "1.0.0",
    "node-pty": "0.8.1",
    "semver": "^5.5.0",
    "spdlog": "0.8.1",
    "sudo-prompt": "8.2.0",
    "v8-inspect-profiler": "^0.0.20",
    "vscode-chokidar": "1.6.5",
    "vscode-debugprotocol": "1.34.0",
    "vscode-nsfw": "1.1.1",
    "vscode-proxy-agent": "0.4.0",
    "vscode-ripgrep": "^1.2.5",
    "vscode-sqlite3": "4.0.7",
    "vscode-textmate": "^4.0.1",
    "vscode-xterm": "3.13.0-beta3",
    "yauzl": "^2.9.1",
    "yazl": "^2.4.3"
  },
  "devDependencies": {
    "7zip": "0.0.6",
    "@types/keytar": "^4.0.1",
    "@types/minimist": "^1.2.0",
    "@types/mocha": "2.2.39",
    "@types/node": "^10.12.12",
    "@types/semver": "^5.5.0",
    "@types/sinon": "^1.16.36",
    "@types/webpack": "^4.4.10",
    "@types/winreg": "^1.2.30",
    "ansi-colors": "^3.2.3",
    "asar": "^0.14.0",
    "chromium-pickle-js": "^0.2.0",
    "clean-css": "3.4.6",
    "copy-webpack-plugin": "^4.5.2",
    "coveralls": "^2.11.11",
    "cson-parser": "^1.3.3",
    "debounce": "^1.0.0",
    "documentdb": "^1.5.1",
    "electron-mksnapshot": "~2.0.0",
    "eslint": "^3.4.0",
    "event-stream": "3.3.4",
    "express": "^4.13.1",
    "fancy-log": "^1.3.3",
    "fast-plist": "0.1.2",
    "glob": "^5.0.13",
    "gulp": "^4.0.0",
    "gulp-atom-electron": "^1.20.0",
    "gulp-azure-storage": "^0.10.0",
    "gulp-buffer": "0.0.2",
    "gulp-concat": "^2.6.1",
    "gulp-cssnano": "^2.1.3",
    "gulp-eslint": "^5.0.0",
    "gulp-filter": "^5.1.0",
    "gulp-flatmap": "^1.0.2",
    "gulp-gunzip": "^1.0.0",
    "gulp-json-editor": "^2.5.0",
    "gulp-plumber": "^1.2.0",
    "gulp-remote-src": "^0.4.4",
    "gulp-rename": "^1.2.0",
    "gulp-replace": "^0.5.4",
    "gulp-shell": "^0.6.5",
    "gulp-tsb": "2.0.7",
    "gulp-tslint": "^8.1.3",
    "gulp-uglify": "^3.0.0",
    "gulp-untar": "^0.0.7",
    "gulp-vinyl-zip": "^2.1.2",
    "husky": "^0.13.1",
    "innosetup-compiler": "^5.5.60",
    "is": "^3.1.0",
    "istanbul": "^0.3.17",
    "jsdom-no-contextify": "^3.1.0",
    "lazy.js": "^0.4.2",
    "merge-options": "^1.0.1",
    "mime": "^1.4.1",
    "minimatch": "^3.0.4",
    "mkdirp": "^0.5.0",
    "mocha": "^2.2.5",
    "mocha-junit-reporter": "^1.17.0",
    "optimist": "0.3.5",
    "p-all": "^1.0.0",
    "pump": "^1.0.1",
    "queue": "3.0.6",
    "rcedit": "^1.1.0",
    "remap-istanbul": "^0.13.0",
    "rimraf": "^2.2.8",
    "sinon": "^1.17.2",
    "source-map": "^0.4.4",
    "ts-loader": "^4.4.2",
    "tslint": "^5.11.0",
    "typescript": "3.4.5",
    "typescript-formatter": "7.1.0",
    "typescript-tslint-plugin": "^0.0.7",
    "uglify-es": "^3.0.18",
    "underscore": "^1.8.2",
    "vinyl": "^2.0.0",
    "vinyl-fs": "^3.0.0",
    "vsce": "1.48.0",
    "vscode-nls-dev": "3.2.5",
    "webpack": "^4.16.5",
    "webpack-cli": "^3.1.0",
    "webpack-stream": "^5.1.1"
  },
  "repository": {
    "type": "git",
    "url": "https://github.com/Microsoft/vscode.git"
  },
  "bugs": {
    "url": "https://github.com/Microsoft/vscode/issues"
  },
  "optionalDependencies": {
    "vscode-windows-ca-certs": "0.1.0",
    "vscode-windows-registry": "1.0.1",
    "windows-foreground-love": "0.1.0",
    "windows-mutex": "0.2.1",
    "windows-process-tree": "0.2.3"
  }
}<|MERGE_RESOLUTION|>--- conflicted
+++ resolved
@@ -1,11 +1,7 @@
 {
   "name": "code-oss-dev",
   "version": "1.34.0",
-<<<<<<< HEAD
-  "distro": "999e75794545b09d89fff7999ac07842741d19e9",
-=======
-  "distro": "629b868ff322b56a0ce9954ac32a7785c36a0019",
->>>>>>> 40365997
+  "distro": "adf359c51df0bd504916c68d411cf2ef694896e4",
   "author": {
     "name": "Microsoft Corporation"
   },
